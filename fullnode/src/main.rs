--- conflicted
+++ resolved
@@ -89,17 +89,12 @@
                         hex::encode(block.digest())
                     );
                     match block_subscription_event(block, ledger.clone()) {
-<<<<<<< HEAD
-                        Ok(_) => info!("OK。ブロックを台帳に保存した"),
-                        Err(e) => warn!("ブロックを拒否した：{}", e),
-=======
                         Ok(_) => {
                             // Clear incoming transaction, since they are verified and added to new block
                             incoming_transactions.lock().expect("Lock failure").clear();
-                            info!("Successfully append the received block to ledger")
+                            info!("OK。ブロックを台帳に保存した")
                         }
-                        Err(e) => warn!("Deny incoming block. {}", e),
->>>>>>> 6bba5440
+                        Err(e) => warn!("ブロックを拒否した：{}", e),
                     }
                 }
                 Err(e) => error!("Error during subscribing block. {}", e),
