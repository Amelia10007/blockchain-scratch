--- conflicted
+++ resolved
@@ -116,14 +116,11 @@
                 .search_latest_block()
                 .map(Block::height);
 
-<<<<<<< HEAD
-=======
             match height {
                 Some(height) => info!("Publishing local chain height: {:?}...", height),
                 None => info!("Publishing local chain height: None..."),
             }
 
->>>>>>> 74152404
             match height_publisher.publish(&height).await {
                 Ok(()) => {}
                 Err(e) => error!("Error during publishing local chain height: {}", e),
